# Built in Libraries
import os
from collections import namedtuple
from typing import Union, Any, List, Optional, cast, Set, Dict, Tuple
import pdb
import logging

# 3rd Party Libraries
try:
    import pandas as pd
except:
    pd = None

# Alteryx Libraries
import AlteryxPythonSDK as sdk

# Create a column named tuple for use in below functions
Column = namedtuple("Column", ["name", "type", "value"])


def get_dynamic_type_value(field: object, record: object) -> Any:
    """
    Takes an Alteryx Field object associated with record metadata (record_info_in) 
    and a single record and extracts the data from the record using the getter 
    function assoicated with the type of that field (e.g. get_as_int32, etc.)

    Parameters
    ----------
    field : object
        An Alteryx Field object that is present in an Alteryx RecordInfo object.
        Alteryx Field objects contain various attributes, including type, as well
        as the actual methods that allow for getting/setting values in the 
        RecordRef passed in via C++ engine.  

    record : object 
        A single record object from Alteryx that contains a row of data.

    Returns
    ---------
    Any
        The return value of this function can be any of types blob, int32, int64,
        dobule, bool, or string. The returned value represents the parsed/typed 
        value of the desired field from the input record
    """
    try:
        return {
            "blob": field.get_as_blob,
            "byte": field.get_as_int32,
            "int16": field.get_as_int32,
            "int32": field.get_as_int32,
            "int64": field.get_as_int64,
            "float": field.get_as_double,
<<<<<<< HEAD
            "double": field.get_as_double,
=======
            "date": field.get_as_string,
            "time": field.get_as_string,
            "datetime": field.get_as_string,
>>>>>>> 0ed432ec
            "bool": field.get_as_bool,
            "string": field.get_as_string,
            "v_string": field.get_as_string,
            "v_wstring": field.get_as_string,
            "wstring": field.get_as_string,
        }[str(field.type)](record)
    except KeyError:
        # The type wasn't found, throw an error to let the use know
        err_str = f'Failed to automatically convert field type "{str(field.type)}" due to unidentified type name.'
        logger = logging.getLogger(__name__)
        logger.error(err_str, stack_info=True)
        raise TypeError(err_str)


# interface
def get_column_names_list(record_info_in: object) -> List[str]:
    """
    Collects the column names from an Alteryx record info object

    Parameters
    ----------
    record_info_in : object
        An Alteryx RecordInfo object
    Returns
    ---------
    List[str]
        A list of the column names in string format
    """
    return [field.name for field in record_info_in]


# interface
def get_column_types_list(record_info_in: object) -> List[object]:
    """
    Collects the column types from an Alteryx record info object

    Parameters
    ----------
    record_info_in : object
        An Alteryx RecordInfo object
    Returns
    ---------
    List[object]
        A list of the column types as per the AlteryxSDK
    """
    return [field.type for field in record_info_in]


# interface
def set_field_value(field: object, value: Any, record_creator: object) -> None:
    """
    Takes a python value and writes it to its respective field in a given 
    record_creator object.

    Parameters
    ----------
    field : object
        An Alteryx Field object that is present in an Alteryx RecordInfo object.
        Alteryx Field objects contain various attributes, including type, as well
        as the actual methods that allow for getting/setting values in the 
        RecordRef passed in via C++ engine.  

    value : Any 
        This is the actual Python object of any type to pass into the field.  It
        is the user's responsibility to know whether this Python object is
        compatible with the destination Field's type.

    record_creator : object
        An Alteryx RecordCreator object.  The RecordCreator object is created by
        calling the construct_record_creator method on an Alteryx RecordInfo
        object.  It is a stateful object which is populated with values as a 
        side-effect of this function.  When its finalize method is called, it 
        returns an actual reference to the record's data, in the form of an
        Alteryx RecordRef object.  

    Returns
    ---------
    None
        This is a stateful function that produces side effects by modifying
        the record_creator object.  
    """
    if value is None:
        field.set_null(record_creator)
    elif field.type == sdk.FieldType.bool:
        field.set_from_bool(record_creator, value)
    elif field.type == sdk.FieldType.blob:
        field.set_from_blob(record_creator, value)
    elif field.type == sdk.FieldType.double:
        field.set_from_double(record_creator, value)
    elif field.type in {sdk.FieldType.byte, sdk.FieldType.int16, sdk.FieldType.int32}:
        field.set_from_int32(record_creator, value)
    elif field.type == sdk.FieldType.int64:
        field.set_from_int64(record_creator, value)
    elif field.type in {
        sdk.FieldType.string,
        sdk.FieldType.v_string,
        sdk.FieldType.v_wstring,
        sdk.FieldType.wstring,
        sdk.FieldType.date,
        sdk.FieldType.datetime,
        sdk.FieldType.time,
    }:
        field.set_from_string(record_creator, value)


# interface
def add_new_field_to_record_info(
    record_info: object, field_name: str, field_type: object, field_size: int = None
) -> None:
    """
    Attaches a field of specified name, type, and size to the specified Alteryx
    RecordInfo object.   

    Parameters
    ----------
    record_info : object
        An Alteryx RecordInfo object.
        Alteryx RecordInfo objects act as containers for the necessary metadata
        needed by the Alteryx engine to generate, identify, and manipulate 
        each record of data passing through the tool.  

    field_name : str
        A string representing the desired name of the field.

    field_type : object
        An Alteryx FieldType object.  It can be one of the following:
            sdk.FieldType.string,
            sdk.FieldType.v_string,
            sdk.FieldType.v_wstring,
            sdk.FieldType.wstring,
            sdk.FieldType.bool,
            sdk.FieldType.blob,
            sdk.FieldType.byte,
            sdk.FieldType.int16,
            sdk.FieldType.int32,
            sdk.FieldType.int64,
            sdk.FieldType.float,
            sdk.FieldType.double,
            sdk.FieldType.date,
            sdk.FieldType.datetime,
            sdk.FieldType.time,
            sdk.FieldType.spatial

    field_size : int 
        An integer specifying the size of the desired Alteryx Field. This
        option is ignored for primitive types, and is only used for string,
        blob, and spatial types.   

    Returns
    ---------
    None
        This is a stateful function that produces side effects by modifying
        the record_info object.  
    """
    string_field_set = {
        sdk.FieldType.string,
        sdk.FieldType.v_string,
        sdk.FieldType.v_wstring,
        sdk.FieldType.wstring,
    }
    default_string_size = 255
    if (field_size is None) and (field_type in string_field_set):
        field_size = default_string_size
    elif field_size is None:
        field_size = 0

    record_info.add_field(field_name, field_type, field_size)


# interface
def build_ayx_record_info(
    names_list: List[str], types_list: List[object], record_info: object
) -> None:
    """
    Populates a an Alteryx RecordInfo object with field objects based on the 
    contents of the names and types specified in names_list and types_list,
    respectively.   

    Parameters
    ---------- 
    names_list : List[str] 
        A list of the names for each respective column.  These are used to generate
        the Alteryx RecordInfo object (if it doesn't already exist) for the names
        of each respective Field object. 

    types_list : List[object] 
        A list of the respective Alteryx FieldType objects for each column in the 
        values_list.  

    record_info : object
        An Alteryx RecordInfo object.
        Alteryx RecordInfo objects act as containers for the necessary metadata
        needed by the Alteryx engine to generate, identify, and manipulate 
        each record of data passing through the tool.

    Returns
    ---------
    None
        This is a stateful function that produces side effects by modifying
        the record_info object. 
    """
    output_columns = [
        Column(names_list[i], types_list[i], None) for i in range(len(names_list))
    ]

    for output_column in output_columns:
        add_output_column_to_record_info(output_column, record_info)


# interface
def build_ayx_record_from_list(
    values_list: List[Any],
    names_list: List[str],
    types_list: List[object],
    record_info: object,
    record_creator: Optional[object] = None,
) -> Tuple[object, object]:
    """
    Takes a list of values that represents a single row of data, along with metadata
    and a blank or already populated Alteryx RecordInfo object, and returns a tuple
    containing a populated Alteryx RecordRef object and an already initialized
    RecordCreator object.  
    The returned RecordCreator object can optionally be passed back into the function,
    allowing for improved performance when looping through a list of new values.

    Parameters
    ----------
    values_list : List[Any] 
        A list of Python objects of any type that represents a single record of
        data.  The 0th index of the list represents data in the first column
        of the record, and so on.    

    names_list : List[str] 
        A list of the names for each respective column.  These are used to generate
        the Alteryx RecordInfo object (if it doesn't already exist) for the names
        of each respective Field object. 

    types_list : List[object] 
        A list of the respective Alteryx FieldType objects for each column in the 
        values_list.  

    record_info : object
        An Alteryx RecordInfo object.
        Alteryx RecordInfo objects act as containers for the necessary metadata
        needed by the Alteryx engine to generate, identify, and manipulate 
        each record of data passing through the tool.

    record_creator : Optional[object]
        An optional Alteryx RecordCreator object.  The RecordCreator object is created by
        calling the construct_record_creator method on an Alteryx RecordInfo
        object.  It is a stateful object which is populated with values as a 
        side-effect of this function.  When its finalize method is called, it 
        returns an actual reference to the record's data, in the form of an
        Alteryx RecordRef object.  
        If no record_creator object is passed into the function, one will be created using
        the record_info object.
        The function will automatically reset the record_creator if one is passed in.  

    Returns
    ---------
    Tuple(object, object)
        First value in tuple:
            Alteryx RecordRef object, with each Field populated with the respective values
            in the values_list parameter.
        Second value in tuple:
            Alteryx RecordCreator object.  If one was passed in as a parameter, it returns it
            after creating a record with it.  
            If one is not passed in, it creates a new one from the RecordInfo param, uses it to
            create a record, and returns it.  
    """
    columns = [
        Column(names_list[i], types_list[i], values_list[i])
        for i in range(len(names_list))
    ]

    if record_info.num_fields == 0:
        for column in columns:
            add_output_column_to_record_info(column, record_info)
    if record_creator:
        record_creator.reset()
    else:
        record_creator = record_info.construct_record_creator()

    for column in columns:
        field = record_info.get_field_by_name(column.name)
        set_field_value(field, column.value, record_creator)

    ayx_record = record_creator.finalize_record()

    return (ayx_record, record_creator)


# interface
def add_output_column_to_record_info(
    output_column: tuple, record_info_out: object
) -> None:
    """
    Adds a column to a RecordInfo object

    Parameters
    ----------
    output_column: tuple
        A tuple containing the metadata on the new column (name, type)

    record_info_out: object
        RecordInfo object to append the new column to

    Returns
    ---------
    None
    """
    add_new_field_to_record_info(
        record_info_out, output_column.name, output_column.type
    )


# interface
def is_dataframe(input: Any) -> bool:
    """
    Checks if the input variable is a pandas dataframe

    Parameters
    ----------
    input
        Any variable

    Returns
    ---------
    bool
        Indication if the input is a pandas dataframe
    """
    if pd is None:
        # Can't be a dataframe because pandas isn't available for import
        return False

    return isinstance(input, pd.DataFrame)


# interface
def dataframe_to_list(df: object) -> List[List[Any]]:
    """
    Converts a pandas dataframe to a list of lists

    Parameters
    ----------
    df: object
        A pandas dataframe

    Returns
    ---------
    List[List[Any]]
        A list of lists of the pandas dataframe data
    """
    return df.values.tolist()
<|MERGE_RESOLUTION|>--- conflicted
+++ resolved
@@ -50,13 +50,10 @@
             "int32": field.get_as_int32,
             "int64": field.get_as_int64,
             "float": field.get_as_double,
-<<<<<<< HEAD
             "double": field.get_as_double,
-=======
             "date": field.get_as_string,
             "time": field.get_as_string,
             "datetime": field.get_as_string,
->>>>>>> 0ed432ec
             "bool": field.get_as_bool,
             "string": field.get_as_string,
             "v_string": field.get_as_string,
@@ -374,6 +371,35 @@
 
 
 # interface
+def get_all_interfaces_batch_records(plugin: object) -> Dict[str, Any]:
+    batch_records = {}
+    for input_name, input_interface in plugin.state_vars.input_anchors.items():
+        col_types = input_interface.interface_record_vars.column_types
+        if plugin.process_data_input_type == "list":
+            input_data = input_interface.interface_record_vars.record_list_in
+            col_names = input_interface.interface_record_vars.column_names
+        else:
+            if pd is None:
+                err_str = "The Pandas library must be installed to allow dataframe as input_type."
+                logger = logging.getLogger(__name__)
+                logger.error(err_str)
+                raise ImportError(err_str)
+
+            input_data = pd.DataFrame(
+                input_interface.interface_record_vars.record_list_in,
+                columns=input_interface.interface_record_vars.column_names,
+            )
+            col_names = None
+
+        batch_records[input_name] = {
+            "data": input_data,
+            "metadata": {"col_names": col_names, "col_types": col_types},
+        }
+
+    return batch_records
+
+
+# interface
 def is_dataframe(input: Any) -> bool:
     """
     Checks if the input variable is a pandas dataframe
