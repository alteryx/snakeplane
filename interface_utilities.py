# Built in Libraries
import os
from collections import namedtuple
from typing import Union, Any, List, Optional, cast, Set, Dict, Tuple
import pdb
import logging

# 3rd Party Libraries
try:
    import pandas as pd
except:
    pd = None

# Alteryx Libraries
import AlteryxPythonSDK as sdk

# Create a column named tuple for use in below functions
Column = namedtuple(
    "Column", ["name", "type", "size", "source", "description", "value"])


def get_dynamic_type_value(field: object, record: object) -> Any:
    """
    Takes an Alteryx Field object associated with record metadata (record_info_in) 
    and a single record and extracts the data from the record using the getter 
    function assoicated with the type of that field (e.g. get_as_int32, etc.)

    Parameters
    ----------
    field : object
        An Alteryx Field object that is present in an Alteryx RecordInfo object.
        Alteryx Field objects contain various attributes, including type, as well
        as the actual methods that allow for getting/setting values in the 
        RecordRef passed in via C++ engine.  

    record : object 
        A single record object from Alteryx that contains a row of data.

    Returns
    ---------
    Any
        The return value of this function can be any of types blob, int32, int64,
        dobule, bool, or string. The returned value represents the parsed/typed 
        value of the desired field from the input record
    """
    try:
        return {
            "blob": field.get_as_blob,
            "byte": field.get_as_int32,
            "int16": field.get_as_int32,
            "int32": field.get_as_int32,
            "int64": field.get_as_int64,
            "float": field.get_as_double,
            "double": field.get_as_double,
            "date": field.get_as_string,
            "time": field.get_as_string,
            "datetime": field.get_as_string,
            "bool": field.get_as_bool,
            "string": field.get_as_string,
            "v_string": field.get_as_string,
            "v_wstring": field.get_as_string,
            "wstring": field.get_as_string,
        }[str(field.type)](record)
    except KeyError:
        # The type wasn't found, throw an error to let the use know
        err_str = f'Failed to automatically convert field type "{str(field.type)}" due to unidentified type name.'
        logger = logging.getLogger(__name__)
        logger.error(err_str, stack_info=True)
        raise TypeError(err_str)


# interface
def get_column_names_list(record_info_in: object) -> List[str]:
    """
    Collects the column names from an Alteryx record info object

    Parameters
    ----------
    record_info_in : object
        An Alteryx RecordInfo object
    Returns
    ---------
    List[str]
        A list of the column names in string format
    """
    return [field.name for field in record_info_in]

# interface


def get_column_metadata(record_info_in: object) -> dict:
    """
    Collects the column names, types, sizes, sources, and descriptions from an Alteryx record info object.

    Parameters
    ----------
    record_info_in : object
        An Alteryx RecordInfo object

    Returns
    -------
    List[dict]
        A list of column metadata
    """
    return {"name": [field.name for field in record_info_in],
            "type": [field.type for field in record_info_in],
            "size": [field.size for field in record_info_in],
            "source": [field.source for field in record_info_in],
            "description": [field.description for field in record_info_in]}


# interface
def get_column_types_list(record_info_in: object) -> List[object]:
    """
    Collects the column types from an Alteryx record info object

    Parameters
    ----------
    record_info_in : object
        An Alteryx RecordInfo object
    Returns
    ---------
    List[object]
        A list of the column types as per the AlteryxSDK
    """
    return [field.type for field in record_info_in]


# interface
def set_field_value(field: object, value: Any, record_creator: object) -> None:
    """
    Takes a python value and writes it to its respective field in a given 
    record_creator object.

    Parameters
    ----------
    field : object
        An Alteryx Field object that is present in an Alteryx RecordInfo object.
        Alteryx Field objects contain various attributes, including type, as well
        as the actual methods that allow for getting/setting values in the 
        RecordRef passed in via C++ engine.  

    value : Any 
        This is the actual Python object of any type to pass into the field.  It
        is the user's responsibility to know whether this Python object is
        compatible with the destination Field's type.

    record_creator : object
        An Alteryx RecordCreator object.  The RecordCreator object is created by
        calling the construct_record_creator method on an Alteryx RecordInfo
        object.  It is a stateful object which is populated with values as a 
        side-effect of this function.  When its finalize method is called, it 
        returns an actual reference to the record's data, in the form of an
        Alteryx RecordRef object.  

    Returns
    ---------
    None
        This is a stateful function that produces side effects by modifying
        the record_creator object.  
    """
    if value is None:
        field.set_null(record_creator)
    elif field.type == sdk.FieldType.bool:
        field.set_from_bool(record_creator, value)
    elif field.type == sdk.FieldType.blob:
        field.set_from_blob(record_creator, value)
    elif field.type == sdk.FieldType.double:
        field.set_from_double(record_creator, value)
    elif field.type in {sdk.FieldType.byte, sdk.FieldType.int16, sdk.FieldType.int32}:
        field.set_from_int32(record_creator, value)
    elif field.type == sdk.FieldType.int64:
        field.set_from_int64(record_creator, value)
    elif field.type in {
        sdk.FieldType.string,
        sdk.FieldType.v_string,
        sdk.FieldType.v_wstring,
        sdk.FieldType.wstring,
        sdk.FieldType.date,
        sdk.FieldType.datetime,
        sdk.FieldType.time,
    }:
        field.set_from_string(record_creator, value)


# interface
def add_new_field_to_record_info(
    record_info: object, field_name: str, field_type: object, field_size: int, field_source: str, field_desc: str
) -> None:
    """
    Attaches a field of specified name, type, and size to the specified Alteryx
    RecordInfo object.   

    Parameters
    ----------
    record_info : object
        An Alteryx RecordInfo object.
        Alteryx RecordInfo objects act as containers for the necessary metadata
        needed by the Alteryx engine to generate, identify, and manipulate 
        each record of data passing through the tool.  

    field_name : str
        A string representing the desired name of the field.

    field_type : object
        An Alteryx FieldType object.  It can be one of the following:
            sdk.FieldType.string,
            sdk.FieldType.v_string,
            sdk.FieldType.v_wstring,
            sdk.FieldType.wstring,
            sdk.FieldType.bool,
            sdk.FieldType.blob,
            sdk.FieldType.byte,
            sdk.FieldType.int16,
            sdk.FieldType.int32,
            sdk.FieldType.int64,
            sdk.FieldType.float,
            sdk.FieldType.double,
            sdk.FieldType.date,
            sdk.FieldType.datetime,
            sdk.FieldType.time,
            sdk.FieldType.spatial

    field_size : int 
        An integer specifying the size of the desired Alteryx Field. This
        option is ignored for primitive types, and is only used for string,
        blob, and spatial types.  

    field_source : str
        Where this field came from

    field_desc
        A short description of what this field is 

    Returns
    ---------
    None
        This is a stateful function that produces side effects by modifying
        the record_info object.  
    """
    string_field_set = {
        sdk.FieldType.string,
        sdk.FieldType.v_string,
        sdk.FieldType.v_wstring,
        sdk.FieldType.wstring,
    }
    default_string_size = 255
    if (field_size is None) and (field_type in string_field_set):
        field_size = default_string_size
    elif field_size is None:
        field_size = 0

    record_info.add_field(field_name, field_type, size=field_size,
                          source=field_source, description=field_desc)


# interface
def build_ayx_record_info(
    metadata: dict, record_info: object
) -> None:
    """
    Populates a an Alteryx RecordInfo object with field objects based on the 
    contents of the names and types specified in names_list and types_list,
    respectively.   

    Parameters
    ---------- 
    metadata : dict
        A dict containing all of the names, types, sizes, sources,
        and descriptions of each field. These are used to generate 
        the Alteryx RecordInfo object (if it doesn't already exist)
        for the names of each respective Field object.

    record_info : object
        An Alteryx RecordInfo object.
        Alteryx RecordInfo objects act as containers for the necessary metadata
        needed by the Alteryx engine to generate, identify, and manipulate 
        each record of data passing through the tool.

    Returns
    ---------
    None
        This is a stateful function that produces side effects by modifying
        the record_info object. 

    """
    output_columns = [
        Column(
            metadata['name'][i],
            metadata['type'][i],
            metadata['size'][i],
            metadata['source'][i],
            metadata['description'][i],
            None)
        for i in range(len(metadata['name']))
    ]

    for output_column in output_columns:
        add_output_column_to_record_info(output_column, record_info)


# interface
def build_ayx_record_from_list(
    values_list: List[Any],
    metadata_list: List[dict],
    record_info: object,
    record_creator: Optional[object] = None,
) -> Tuple[object, object]:
    """
    Takes a list of values that represents a single row of data, along with metadata
    and a blank or already populated Alteryx RecordInfo object, and returns a tuple
    containing a populated Alteryx RecordRef object and an already initialized
    RecordCreator object.  
    The returned RecordCreator object can optionally be passed back into the function,
    allowing for improved performance when looping through a list of new values.

    Parameters
    ----------
    values_list : List[Any] 
        A list of Python objects of any type that represents a single record of
        data.  The 0th index of the list represents data in the first column
        of the record, and so on.    

    metadata_list : List[dict]
        (This might not be a list)
        A list of the names, types, sizes, sources, and descriptions
        for each respective column. These are used to generate
        the Alteryx RecordInfo object (if it doesn't already exist) for the names
        of each respective Field object. 

    record_info : object
        An Alteryx RecordInfo object.
        Alteryx RecordInfo objects act as containers for the necessary metadata
        needed by the Alteryx engine to generate, identify, and manipulate 
        each record of data passing through the tool.

    record_creator : Optional[object]
        An optional Alteryx RecordCreator object.  The RecordCreator object is created by
        calling the construct_record_creator method on an Alteryx RecordInfo
        object.  It is a stateful object which is populated with values as a 
        side-effect of this function.  When its finalize method is called, it 
        returns an actual reference to the record's data, in the form of an
        Alteryx RecordRef object.  
        If no record_creator object is passed into the function, one will be created using
        the record_info object.
        The function will automatically reset the record_creator if one is passed in.  

    Returns
    ---------
    Tuple(object, object)
        First value in tuple:
            Alteryx RecordRef object, with each Field populated with the respective values
            in the values_list parameter.
        Second value in tuple:
            Alteryx RecordCreator object.  If one was passed in as a parameter, it returns it
            after creating a record with it.  
            If one is not passed in, it creates a new one from the RecordInfo param, uses it to
            create a record, and returns it.  
    """
    columns = [
        Column(
            metadata_list['name'][i],
            metadata_list['type'][i],
            metadata_list['size'][i],
            metadata_list['source'][i],
            metadata_list['description'][i],
            values_list[i])
        for i in range(len(metadata_list['name']))
    ]

    if record_info.num_fields == 0:
        for column in columns:
            add_output_column_to_record_info(column, record_info)
    if record_creator:
        record_creator.reset()
    else:
        record_creator = record_info.construct_record_creator()

    for column in columns:
        field = record_info.get_field_by_name(column.name)
        set_field_value(field, column.value, record_creator)

    ayx_record = record_creator.finalize_record()

    return (ayx_record, record_creator)


# interface
def add_output_column_to_record_info(
    output_column: tuple, record_info_out: object
) -> None:
    """
    Adds a column to a RecordInfo object

    Parameters
    ----------
    output_column: tuple
        A tuple containing the metadata on the new column (name, type)

    record_info_out: object
        RecordInfo object to append the new column to

    Returns
    ---------
    None
    """
    add_new_field_to_record_info(
        record_info_out,
        output_column.name,
        output_column.type,
        output_column.size,
        output_column.source,
        output_column.description
    )


# interface
<<<<<<< HEAD
=======
def get_all_interfaces_batch_records(plugin: object) -> Dict[str, Any]:
    batch_records = {}
    for input_name, input_interface in plugin.state_vars.input_anchors.items():
        if plugin.process_data_input_type == "list":
            input_data = input_interface.interface_record_vars.record_list_in
        else:
            if pd is None:
                err_str = "The Pandas library must be installed to allow dataframe as input_type."
                logger = logging.getLogger(__name__)
                logger.error(err_str)
                raise ImportError(err_str)

            input_data = pd.DataFrame(
                input_interface.interface_record_vars.record_list_in,
                columns=input_interface.interface_record_vars.column_metadata['name'],
            )

        batch_records[input_name] = {
            "data": input_data,
            "metadata": input_interface.interface_record_vars.column_metadata,
        }

    return batch_records


# interface
>>>>>>> 11046ff0
def is_dataframe(input: Any) -> bool:
    """
    Checks if the input variable is a pandas dataframe

    Parameters
    ----------
    input
        Any variable

    Returns
    ---------
    bool
        Indication if the input is a pandas dataframe
    """
    if pd is None:
        # Can't be a dataframe because pandas isn't available for import
        return False

    return isinstance(input, pd.DataFrame)


# interface
def dataframe_to_list(df: object) -> List[List[Any]]:
    """
    Converts a pandas dataframe to a list of lists

    Parameters
    ----------
    df: object
        A pandas dataframe

    Returns
    ---------
    List[List[Any]]
        A list of lists of the pandas dataframe data
    """
    return df.values.tolist()<|MERGE_RESOLUTION|>--- conflicted
+++ resolved
@@ -415,35 +415,6 @@
 
 
 # interface
-<<<<<<< HEAD
-=======
-def get_all_interfaces_batch_records(plugin: object) -> Dict[str, Any]:
-    batch_records = {}
-    for input_name, input_interface in plugin.state_vars.input_anchors.items():
-        if plugin.process_data_input_type == "list":
-            input_data = input_interface.interface_record_vars.record_list_in
-        else:
-            if pd is None:
-                err_str = "The Pandas library must be installed to allow dataframe as input_type."
-                logger = logging.getLogger(__name__)
-                logger.error(err_str)
-                raise ImportError(err_str)
-
-            input_data = pd.DataFrame(
-                input_interface.interface_record_vars.record_list_in,
-                columns=input_interface.interface_record_vars.column_metadata['name'],
-            )
-
-        batch_records[input_name] = {
-            "data": input_data,
-            "metadata": input_interface.interface_record_vars.column_metadata,
-        }
-
-    return batch_records
-
-
-# interface
->>>>>>> 11046ff0
 def is_dataframe(input: Any) -> bool:
     """
     Checks if the input variable is a pandas dataframe
